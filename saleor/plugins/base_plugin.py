from copy import copy, deepcopy
from dataclasses import dataclass
from decimal import Decimal
from typing import TYPE_CHECKING, Any, Callable, Iterable, List, Optional, Tuple, Union

from django.core.handlers.wsgi import WSGIRequest
from django.http import HttpResponse
from django_countries.fields import Country
from measurement.measures import Weight
from prices import Money, TaxedMoney

from ..payment.interface import (
    CustomerSource,
    GatewayResponse,
    InitializedPaymentResponse,
    PaymentData,
    PaymentGateway,
)
from .models import PluginConfiguration

if TYPE_CHECKING:
    # flake8: noqa
    from ..account.models import Address, User
    from ..channel.models import Channel
    from ..checkout.fetch import CheckoutInfo, CheckoutLineInfo
    from ..checkout.models import Checkout
    from ..core.notify_events import NotifyEventType
    from ..core.taxes import TaxType
    from ..discount import DiscountInfo
    from ..invoice.models import Invoice
    from ..order.models import Fulfillment, Order, OrderLine
    from ..page.models import Page
    from ..product.models import Product, ProductType, ProductVariant

PluginConfigurationType = List[dict]
NoneType = type(None)


class ConfigurationTypeField:
    STRING = "String"
    MULTILINE = "Multiline"
    BOOLEAN = "Boolean"
    SECRET = "Secret"
    SECRET_MULTILINE = "SecretMultiline"
    PASSWORD = "Password"
    OUTPUT = "OUTPUT"
    CHOICES = [
        (STRING, "Field is a String"),
        (MULTILINE, "Field is a Multiline"),
        (BOOLEAN, "Field is a Boolean"),
        (SECRET, "Field is a Secret"),
        (PASSWORD, "Field is a Password"),
        (SECRET_MULTILINE, "Field is a Secret multiline"),
        (OUTPUT, "Field is a read only"),
    ]


@dataclass
class ExternalAccessTokens:
    token: Optional[str] = None
    refresh_token: Optional[str] = None
    csrf_token: Optional[str] = None
    user: Optional["User"] = None


@dataclass
class ExcludedShippingMethod:
    id: str
    reason: Optional[str]


@dataclass
class ShippingMethod:
    id: str
    price: Decimal
    name: str
    maximum_order_weight: Optional[Weight]
    minimum_order_weight: Optional[Weight]
    maximum_delivery_days: Optional[int]
    minimum_delivery_days: Optional[int]


class BasePlugin:
    """Abstract class for storing all methods available for any plugin.

    All methods take previous_value parameter.
    previous_value contains a value calculated by the previous plugin in the queue.
    If the plugin is first, it will use default value calculated by the manager.
    """

    PLUGIN_NAME = ""
    PLUGIN_ID = ""
    PLUGIN_DESCRIPTION = ""
    CONFIG_STRUCTURE = None
    CONFIGURATION_PER_CHANNEL = True
    DEFAULT_CONFIGURATION = []
    DEFAULT_ACTIVE = False

    @classmethod
    def check_plugin_id(cls, plugin_id: str) -> bool:
        """Check if given plugin_id matches with the PLUGIN_ID of this plugin."""
        return cls.PLUGIN_ID == plugin_id

    def __init__(
        self,
        *,
        configuration: PluginConfigurationType,
        active: bool,
        channel: Optional["Channel"] = None
    ):
        self.configuration = self.get_plugin_configuration(configuration)
        self.active = active
        self.channel = channel

    def __str__(self):
        return self.PLUGIN_NAME

    #  Apply taxes to the product price based on the customer country.
    #
    #  Overwrite this method if you want to show products with taxes.
    apply_taxes_to_product: Callable[
        ["Product", Money, Country, TaxedMoney], TaxedMoney
    ]

    #  Apply taxes to the shipping costs based on the shipping address.
    #
    #  Overwrite this method if you want to show available shipping methods with
    #  taxes.
    apply_taxes_to_shipping: Callable[[Money, "Address", TaxedMoney], TaxedMoney]

    #  Assign tax code dedicated to plugin.
    assign_tax_code_to_object_meta: Callable[
        [Union["Product", "ProductType"], Union[str, NoneType], Any], Any
    ]

    #  Authenticate user which should be assigned to the request.
    #
    #  Overwrite this method if the plugin handles authentication flow.
    authenticate_user: Callable[[WSGIRequest], Union["User", NoneType]]

    authorize_payment: Callable[["PaymentData", Any], GatewayResponse]

    #  Calculate checkout line total.
    #
    #  Overwrite this method if you need to apply specific logic for the calculation
    #  of a checkout line total. Return TaxedMoney.
    calculate_checkout_line_total: Callable[
        [
            "CheckoutInfo",
            List["CheckoutLineInfo"],
            "CheckoutLineInfo",
            Union["Address", NoneType],
            Iterable["DiscountInfo"],
            TaxedMoney,
        ],
        TaxedMoney,
    ]

    #  Calculate checkout line unit price.
    calculate_checkout_line_unit_price: Callable[
        [
            "CheckoutInfo",
            List["CheckoutLineInfo"],
            "CheckoutLineInfo",
            Union["Address", NoneType],
            Iterable["DiscountInfo"],
            Any,
        ],
        Any,
    ]

    #  Calculate the shipping costs for checkout.
    #
    #  Overwrite this method if you need to apply specific logic for the calculation
    #  of shipping costs. Return TaxedMoney.
    calculate_checkout_shipping: Callable[
        [
            "CheckoutInfo",
            List["CheckoutLineInfo"],
            Union["Address", NoneType],
            List["DiscountInfo"],
            TaxedMoney,
        ],
        TaxedMoney,
    ]

    #  Calculate the total for checkout.
    #
    #  Overwrite this method if you need to apply specific logic for the calculation
    #  of a checkout total. Return TaxedMoney.
    calculate_checkout_total: Callable[
        [
            "CheckoutInfo",
            List["CheckoutLineInfo"],
            Union["Address", NoneType],
            List["DiscountInfo"],
            TaxedMoney,
        ],
        TaxedMoney,
    ]

    #  Calculate order line total.
    #
    #  Overwrite this method if you need to apply specific logic for the calculation
    #  of a order line total. Return TaxedMoney.
    calculate_order_line_total: Callable[
        ["Order", "OrderLine", "ProductVariant", "Product", TaxedMoney], TaxedMoney
    ]

    #  Calculate order line unit price.
    #
    #  Update order line unit price in the order in case of changes in draft order.
    #  Return TaxedMoney.
    #  Overwrite this method if you need to apply specific logic for the calculation
    #  of an order line unit price.
    calculate_order_line_unit: Callable[
        ["Order", "OrderLine", "ProductVariant", "Product", TaxedMoney], TaxedMoney
    ]

    #  Calculate the shipping costs for the order.
    #
    #  Update shipping costs in the order in case of changes in shipping address or
    #  changes in draft order. Return TaxedMoney.
    calculate_order_shipping: Callable[["Order", TaxedMoney], TaxedMoney]

    capture_payment: Callable[["PaymentData", Any], GatewayResponse]

    change_user_address: Callable[
        ["Address", Union[str, NoneType], Union["User", NoneType], "Address"], "Address"
    ]

<<<<<<< HEAD
    #  Trigger when tracking number is updated.
    tracking_number_updated: Callable[["Fulfillment", Any], Any]

    #  Retrieves the balance remaining on a shopper's gift card
    check_payment_balance: Callable[[dict, str], dict]

=======
>>>>>>> 56305c67
    #  Trigger when checkout is created.
    #
    #  Overwrite this method if you need to trigger specific logic when a checkout is
    #  created.
    checkout_created: Callable[["Checkout", Any], Any]

    #  Trigger when checkout is updated.
    #
    #  Overwrite this method if you need to trigger specific logic when a checkout is
    #  updated.
    checkout_updated: Callable[["Checkout", Any], Any]

    confirm_payment: Callable[["PaymentData", Any], GatewayResponse]

    #  Trigger when user is created.
    #
    #  Overwrite this method if you need to trigger specific logic after a user is
    #  created.
    customer_created: Callable[["User", Any], Any]

    #  Trigger when user is updated.
    #
    #  Overwrite this method if you need to trigger specific logic after a user is
    #  updated.
    customer_updated: Callable[["User", Any], Any]

    #  Handle authentication request.
    #
    #  Overwrite this method if the plugin handles authentication flow.
    external_authentication_url: Callable[[dict, WSGIRequest], dict]

    #  Handle logout request.
    #
    #  Overwrite this method if the plugin handles logout flow.
    external_logout: Callable[[dict], Any]

    #  Handle authentication request responsible for obtaining access tokens.
    #
    #  Overwrite this method if the plugin handles authentication flow.
    external_obtain_access_tokens: Callable[[dict, WSGIRequest], ExternalAccessTokens]

    #  Handle authentication refresh request.
    #
    #  Overwrite this method if the plugin handles authentication flow and supports
    #  refreshing the access.
    external_refresh: Callable[[dict, WSGIRequest], ExternalAccessTokens]

    #  Verify the provided authentication data.
    #
    #  Overwrite this method if the plugin should validate the authentication data.
    external_verify: Callable[[dict, WSGIRequest], Tuple[Union["User", NoneType], dict]]

    #  Triggered when ShopFetchTaxRates mutation is called.
    fetch_taxes_data: Callable[[Any], Any]

    #  Trigger when fulfillemnt is created.
    #
    #  Overwrite this method if you need to trigger specific logic when a fulfillment is
    #  created.
    fulfillment_created: Callable[["Fulfillment", Any], Any]

    get_checkout_line_tax_rate: Callable[
        [
            "CheckoutInfo",
            List["CheckoutLineInfo"],
            "CheckoutLineInfo",
            Union["Address", NoneType],
            Iterable["DiscountInfo"],
            Decimal,
        ],
        Decimal,
    ]

    get_checkout_shipping_tax_rate: Callable[
        [
            "CheckoutInfo",
            Iterable["CheckoutLineInfo"],
            Union["Address", NoneType],
            Iterable["DiscountInfo"],
            Any,
        ],
        Any,
    ]

    get_client_token: Callable[[Any, Any], Any]

    get_order_line_tax_rate: Callable[
        ["Order", "Product", "ProductVariant", Union["Address", NoneType], Decimal],
        Decimal,
    ]

    get_order_shipping_tax_rate: Callable[["Order", Any], Any]
    get_payment_config: Callable[[Any], Any]

    get_supported_currencies: Callable[[Any], Any]

    #  Return tax code from object meta.
    get_tax_code_from_object_meta: Callable[
        [Union["Product", "ProductType"], "TaxType"], "TaxType"
    ]

    #  Return tax rate percentage value for a given tax rate type in a country.
    #
    #  It is used only by the old storefront.
    get_tax_rate_percentage_value: Callable[
        [Union["Product", "ProductType"], Country, Any], Decimal
    ]

    #  Return list of all tax categories.
    #
    #  The returned list will be used to provide staff users with the possibility to
    #  assign tax categories to a product. It can be used by tax plugins to properly
    #  calculate taxes for products.
    #  Overwrite this method in case your plugin provides a list of tax categories.
    get_tax_rate_type_choices: Callable[[List["TaxType"]], List["TaxType"]]

    initialize_payment: Callable[[dict], InitializedPaymentResponse]

    #  Trigger before invoice is deleted.
    #
    #  Perform any extra logic before the invoice gets deleted.
    #  Note there is no need to run invoice.delete() as it will happen in mutation.
    invoice_delete: Callable[["Invoice", Any], Any]

    #  Trigger when invoice creation starts.
    #
    #  Overwrite to create invoice with proper data, call invoice.update_invoice.
    invoice_request: Callable[["Order", "Invoice", Union[str, NoneType], Any], Any]

    #  Trigger after invoice is sent.
    invoice_sent: Callable[["Invoice", str, Any], Any]

    list_payment_sources: Callable[[str, Any], List["CustomerSource"]]

    #  Handle notification request.
    #
    #  Overwrite this method if the plugin is responsible for sending notifications.
    notify: Callable[["NotifyEventType", dict, Any], Any]

    #  Trigger when order is cancelled.
    #
    #  Overwrite this method if you need to trigger specific logic when an order is
    #  canceled.
    order_cancelled: Callable[["Order", Any], Any]

    #  Trigger when order is confirmed by staff.
    #
    #  Overwrite this method if you need to trigger specific logic after an order is
    #  confirmed.
    order_confirmed: Callable[["Order", Any], Any]

    #  Trigger when order is created.
    #
    #  Overwrite this method if you need to trigger specific logic after an order is
    #  created.
    order_created: Callable[["Order", Any], Any]

    #  Trigger when order is fulfilled.
    #
    #  Overwrite this method if you need to trigger specific logic when an order is
    #  fulfilled.
    order_fulfilled: Callable[["Order", Any], Any]

    #  Trigger when order is fully paid.
    #
    #  Overwrite this method if you need to trigger specific logic when an order is
    #  fully paid.
    order_fully_paid: Callable[["Order", Any], Any]

    #  Trigger when order is updated.
    #
    #  Overwrite this method if you need to trigger specific logic when an order is
    #  changed.
    order_updated: Callable[["Order", Any], Any]

    #  Trigger when page is created.
    #
    #  Overwrite this method if you need to trigger specific logic when a page is
    #  created.
    page_created: Callable[["Page", Any], Any]

    #  Trigger when page is deleted.
    #
    #  Overwrite this method if you need to trigger specific logic when a page is
    #  deleted.
    page_deleted: Callable[["Page", Any], Any]

    #  Trigger when page is updated.
    #
    #  Overwrite this method if you need to trigger specific logic when a page is
    #  updated.
    page_updated: Callable[["Page", Any], Any]

    #  Trigger directly before order creation.
    #
    #  Overwrite this method if you need to trigger specific logic before an order is
    #  created.
    preprocess_order_creation: Callable[
        [
            "CheckoutInfo",
            List["DiscountInfo"],
            Union[Iterable["CheckoutLineInfo"], NoneType],
            Any,
        ],
        Any,
    ]

    process_payment: Callable[["PaymentData", Any], "GatewayResponse"]

    #  Trigger when product is created.
    #
    #  Overwrite this method if you need to trigger specific logic after a product is
    #  created.
    product_created: Callable[["Product", Any], Any]

    #  Trigger when product is deleted.
    #
    #  Overwrite this method if you need to trigger specific logic after a product is
    #  deleted.
    product_deleted: Callable[["Product", List[int], Any], Any]

    #  Trigger when product is updated.
    #
    #  Overwrite this method if you need to trigger specific logic after a product is
    #  updated.
    product_updated: Callable[["Product", Any], Any]

    #  Trigger when product variant is created.
    #
    #  Overwrite this method if you need to trigger specific logic after a product
    #  variant is created.
    product_variant_created: Callable[["ProductVariant", Any], Any]

    #  Trigger when product variant is deleted.
    #
    #  Overwrite this method if you need to trigger specific logic after a product
    #  variant is deleted.
    product_variant_deleted: Callable[["ProductVariant", Any], Any]

    #  Trigger when product variant is updated.
    #
    #  Overwrite this method if you need to trigger specific logic after a product
    #  variant is updated.
    product_variant_updated: Callable[["ProductVariant", Any], Any]

    refund_payment: Callable[["PaymentData", Any], GatewayResponse]

    #  Define if storefront should add info about taxes to the price.
    #
    #  It is used only by the old storefront. The returned value determines if
    #  storefront should append info to the price about "including/excluding X% VAT".
    show_taxes_on_storefront: Callable[[bool], bool]

<<<<<<< HEAD
=======
    #  Trigger when tracking number is updated.
    tracking_number_updated: Callable[["Fulfillment", Any], Any]

>>>>>>> 56305c67
    void_payment: Callable[["PaymentData", Any], GatewayResponse]

    #  Handle received http request.
    #
    #  Overwrite this method if the plugin expects the incoming requests.
    webhook: Callable[[WSGIRequest, str, Any], HttpResponse]

    def token_is_required_as_payment_input(self, previous_value):
        return previous_value

    def get_payment_gateways(
        self, currency: Optional[str], checkout: Optional["Checkout"], previous_value
    ) -> List["PaymentGateway"]:
        payment_config = self.get_payment_config(previous_value)  # type: ignore
        payment_config = payment_config if payment_config != NotImplemented else []
        currencies = self.get_supported_currencies(previous_value=[])  # type: ignore
        currencies = currencies if currencies != NotImplemented else []
        if currency and currency not in currencies:
            return []
        gateway = PaymentGateway(
            id=self.PLUGIN_ID,
            name=self.PLUGIN_NAME,
            config=payment_config,
            currencies=currencies,
        )
        return [gateway]

    @classmethod
    def _update_config_items(
        cls, configuration_to_update: List[dict], current_config: List[dict]
    ):
        config_structure: dict = (
            cls.CONFIG_STRUCTURE if cls.CONFIG_STRUCTURE is not None else {}
        )
        for config_item in current_config:
            for config_item_to_update in configuration_to_update:
                config_item_name = config_item_to_update.get("name")
                if config_item["name"] == config_item_name:
                    new_value = config_item_to_update.get("value")
                    item_type = config_structure.get(config_item_name, {}).get("type")
                    if (
                        item_type == ConfigurationTypeField.BOOLEAN
                        and new_value
                        and not isinstance(new_value, bool)
                    ):
                        new_value = new_value.lower() == "true"
                    if item_type == ConfigurationTypeField.OUTPUT:
                        # OUTPUT field is read only. No need to update it
                        continue
                    config_item.update([("value", new_value)])

        # Get new keys that don't exist in current_config and extend it.
        current_config_keys = set(c_field["name"] for c_field in current_config)
        configuration_to_update_dict = {
            c_field["name"]: c_field["value"] for c_field in configuration_to_update
        }
        missing_keys = set(configuration_to_update_dict.keys()) - current_config_keys
        for missing_key in missing_keys:
            if not config_structure.get(missing_key):
                continue
            current_config.append(
                {
                    "name": missing_key,
                    "value": configuration_to_update_dict[missing_key],
                }
            )

    @classmethod
    def validate_plugin_configuration(cls, plugin_configuration: "PluginConfiguration"):
        """Validate if provided configuration is correct.

        Raise django.core.exceptions.ValidationError otherwise.
        """
        return

    @classmethod
    def pre_save_plugin_configuration(cls, plugin_configuration: "PluginConfiguration"):
        """Trigger before plugin configuration will be saved.

        Overwrite this method if you need to trigger specific logic before saving a
        plugin configuration.
        """

    @classmethod
    def save_plugin_configuration(
        cls, plugin_configuration: "PluginConfiguration", cleaned_data
    ):
        current_config = plugin_configuration.configuration
        configuration_to_update = cleaned_data.get("configuration")
        if configuration_to_update:
            cls._update_config_items(configuration_to_update, current_config)
        if "active" in cleaned_data:
            plugin_configuration.active = cleaned_data["active"]
        cls.validate_plugin_configuration(plugin_configuration)
        cls.pre_save_plugin_configuration(plugin_configuration)
        plugin_configuration.save()
        if plugin_configuration.configuration:
            # Let's add a translated descriptions and labels
            cls._append_config_structure(plugin_configuration.configuration)
        return plugin_configuration

    @classmethod
    def _append_config_structure(cls, configuration: PluginConfigurationType):
        """Append configuration structure to config from the database.

        Database stores "key: value" pairs, the definition of fields should be declared
        inside of the plugin. Based on this, the plugin will generate a structure of
        configuration with current values and provide access to it via API.
        """
        config_structure = getattr(cls, "CONFIG_STRUCTURE") or {}
        fields_without_structure = []
        for configuration_field in configuration:

            structure_to_add = config_structure.get(configuration_field.get("name"))
            if structure_to_add:
                configuration_field.update(structure_to_add)
            else:
                fields_without_structure.append(configuration_field)

        if fields_without_structure:
            [
                configuration.remove(field)  # type: ignore
                for field in fields_without_structure
            ]

    @classmethod
    def _update_configuration_structure(cls, configuration: PluginConfigurationType):
        updated_configuration = []
        config_structure = getattr(cls, "CONFIG_STRUCTURE") or {}
        desired_config_keys = set(config_structure.keys())
        for config_field in configuration:
            if config_field["name"] not in desired_config_keys:
                continue
            updated_configuration.append(copy(config_field))

        configured_keys = set(d["name"] for d in updated_configuration)
        missing_keys = desired_config_keys - configured_keys

        if not missing_keys:
            return updated_configuration

        default_config = cls.DEFAULT_CONFIGURATION
        if not default_config:
            return updated_configuration

        update_values = [copy(k) for k in default_config if k["name"] in missing_keys]
        if update_values:
            updated_configuration.extend(update_values)
        return updated_configuration

    @classmethod
    def get_default_active(cls):
        return cls.DEFAULT_ACTIVE

    def get_plugin_configuration(
        self, configuration: PluginConfigurationType
    ) -> PluginConfigurationType:
        if not configuration:
            configuration = []
        configuration = self._update_configuration_structure(configuration)
        if configuration:
            # Let's add a translated descriptions and labels
            self._append_config_structure(configuration)
        return configuration

    def excluded_shipping_methods_for_order(
        self,
        order: "Order",
        available_shipping_methods: List[ShippingMethod],
        previous_value,
    ) -> List[ExcludedShippingMethod]:
        return NotImplemented

    def excluded_shipping_methods_for_checkout(
        self,
        checkout: "Checkout",
        available_shipping_methods: List[ShippingMethod],
        previous_value,
    ) -> List[ExcludedShippingMethod]:
        return NotImplemented<|MERGE_RESOLUTION|>--- conflicted
+++ resolved
@@ -229,15 +229,12 @@
         ["Address", Union[str, NoneType], Union["User", NoneType], "Address"], "Address"
     ]
 
-<<<<<<< HEAD
     #  Trigger when tracking number is updated.
     tracking_number_updated: Callable[["Fulfillment", Any], Any]
 
     #  Retrieves the balance remaining on a shopper's gift card
     check_payment_balance: Callable[[dict, str], dict]
 
-=======
->>>>>>> 56305c67
     #  Trigger when checkout is created.
     #
     #  Overwrite this method if you need to trigger specific logic when a checkout is
@@ -491,12 +488,9 @@
     #  storefront should append info to the price about "including/excluding X% VAT".
     show_taxes_on_storefront: Callable[[bool], bool]
 
-<<<<<<< HEAD
-=======
     #  Trigger when tracking number is updated.
     tracking_number_updated: Callable[["Fulfillment", Any], Any]
 
->>>>>>> 56305c67
     void_payment: Callable[["PaymentData", Any], GatewayResponse]
 
     #  Handle received http request.
