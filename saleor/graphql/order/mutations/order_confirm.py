--- conflicted
+++ resolved
@@ -87,6 +87,7 @@
                 gateway.capture(
                     payment, info.context.plugins, channel_slug=order.channel.slug
                 )
+                site = load_site(info.context)
                 transaction.on_commit(
                     lambda: order_captured(
                         order_info,
@@ -95,28 +96,16 @@
                         payment.total,
                         payment,
                         manager,
-                        info.context.site.settings,
+                        site.settings,
                     )
                 )
-<<<<<<< HEAD
-=======
-        elif payment and payment.is_authorized and payment.can_capture():
-            gateway.capture(
-                payment, info.context.plugins, channel_slug=order.channel.slug
-            )
-            site = load_site(info.context)
->>>>>>> b35aed5e
             transaction.on_commit(
                 lambda: order_confirmed(
                     order,
                     info.context.user,
                     app,
                     manager,
-<<<<<<< HEAD
                     send_confirmation_email=True,
-=======
-                    site.settings,
->>>>>>> b35aed5e
                 )
             )
         return OrderConfirm(order=order)