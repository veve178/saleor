import graphene
from django.core.exceptions import ValidationError
from django.db import transaction

from ....account.models import User
from ....core.exceptions import InsufficientStock
from ....core.permissions import OrderPermissions
from ....core.postgres import FlatConcatSearchVector
from ....core.taxes import zero_taxed_money
from ....core.tracing import traced_atomic_transaction
from ....order import OrderStatus, models
from ....order.actions import order_created
from ....order.calculations import fetch_order_prices_if_expired
from ....order.error_codes import OrderErrorCode
from ....order.fetch import OrderInfo, OrderLineInfo
from ....order.search import prepare_order_search_vector_value
from ....order.utils import get_order_country
from ....warehouse.management import allocate_preorders, allocate_stocks
from ....warehouse.reservations import is_reservation_enabled
from ...app.dataloaders import load_app
from ...core.mutations import BaseMutation
from ...core.types import OrderError
from ...site.dataloaders import load_site
from ..types import Order
from ..utils import (
    prepare_insufficient_stock_order_validation_errors,
    validate_draft_order,
)


class DraftOrderComplete(BaseMutation):
    order = graphene.Field(Order, description="Completed order.")

    class Arguments:
        id = graphene.ID(
            required=True, description="ID of the order that will be completed."
        )

    class Meta:
        description = "Completes creating an order."
        permissions = (OrderPermissions.MANAGE_ORDERS,)
        error_type_class = OrderError
        error_type_field = "order_errors"

    @classmethod
    def update_user_fields(cls, order):
        if order.user:
            order.user_email = order.user.email
        elif order.user_email:
            try:
                order.user = User.objects.get(email=order.user_email)
            except User.DoesNotExist:
                order.user = None

    @classmethod
    def validate_order(cls, order):
        if not order.is_draft():
            raise ValidationError(
                {
                    "id": ValidationError(
                        "The order is not draft.", code=OrderErrorCode.INVALID.value
                    )
                }
            )

    @classmethod
    def perform_mutation(cls, _root, info, id):
        manager = info.context.plugins
        order = cls.get_node_or_error(
            info,
            id,
            only_type=Order,
            qs=models.Order.objects.prefetch_related("lines__variant"),
        )
        order, _ = fetch_order_prices_if_expired(order, manager)
        cls.validate_order(order)

        country = get_order_country(order)
        validate_draft_order(order, country, info.context.plugins)
        with traced_atomic_transaction():
            cls.update_user_fields(order)
            order.status = OrderStatus.UNFULFILLED

            if not order.is_shipping_required():
                order.shipping_method_name = None
                order.shipping_price = zero_taxed_money(order.currency)
                if order.shipping_address:
                    order.shipping_address.delete()
                    order.shipping_address = None

            order.search_vector = FlatConcatSearchVector(
                *prepare_order_search_vector_value(order)
            )
            order.save()

<<<<<<< HEAD
            channel = order.channel
            channel_slug = channel.slug
            order_lines_info = []
            for line in order.lines.all():
                if line.variant.track_inventory or line.variant.is_preorder_active():
                    line_data = OrderLineInfo(
                        line=line, quantity=line.quantity, variant=line.variant
                    )
                    order_lines_info.append(line_data)
                    try:
                        with traced_atomic_transaction():
                            allocate_stocks(
                                [line_data],
                                country,
                                channel_slug,
                                manager,
                                check_reservations=is_reservation_enabled(
                                    info.context.site.settings
                                ),
                            )
                            allocate_preorders(
                                [line_data],
                                channel_slug,
                                check_reservations=is_reservation_enabled(
                                    info.context.site.settings
                                ),
                            )
                    except InsufficientStock as exc:
                        errors = prepare_insufficient_stock_order_validation_errors(exc)
                        raise ValidationError({"lines": errors})
=======
        channel = order.channel
        order_lines_info = []
        for line in order.lines.all():
            if line.variant.track_inventory or line.variant.is_preorder_active():
                line_data = OrderLineInfo(
                    line=line, quantity=line.quantity, variant=line.variant
                )
                order_lines_info.append(line_data)
                site = load_site(info.context)
                try:
                    with traced_atomic_transaction():
                        allocate_stocks(
                            [line_data],
                            country,
                            channel,
                            manager,
                            check_reservations=is_reservation_enabled(site.settings),
                        )
                        allocate_preorders(
                            [line_data],
                            channel.slug,
                            check_reservations=is_reservation_enabled(site.settings),
                        )
                except InsufficientStock as exc:
                    errors = prepare_insufficient_stock_order_validation_errors(exc)
                    raise ValidationError({"lines": errors})
>>>>>>> b35aed5e

            order_info = OrderInfo(
                order=order,
                customer_email=order.get_customer_email(),
                channel=channel,
                payment=order.get_last_payment(),
                lines_data=order_lines_info,
            )
            app = load_app(info.context)
            transaction.on_commit(
                lambda: order_created(
                    order_info=order_info,
                    user=info.context.user,
                    app=app,
                    manager=info.context.plugins,
                    from_draft=True,
                )
            )
        return DraftOrderComplete(order=order)<|MERGE_RESOLUTION|>--- conflicted
+++ resolved
@@ -93,9 +93,7 @@
             )
             order.save()
 
-<<<<<<< HEAD
             channel = order.channel
-            channel_slug = channel.slug
             order_lines_info = []
             for line in order.lines.all():
                 if line.variant.track_inventory or line.variant.is_preorder_active():
@@ -103,55 +101,28 @@
                         line=line, quantity=line.quantity, variant=line.variant
                     )
                     order_lines_info.append(line_data)
+                    site = load_site(info.context)
                     try:
                         with traced_atomic_transaction():
                             allocate_stocks(
                                 [line_data],
                                 country,
-                                channel_slug,
+                                channel,
                                 manager,
                                 check_reservations=is_reservation_enabled(
-                                    info.context.site.settings
+                                    site.settings
                                 ),
                             )
                             allocate_preorders(
                                 [line_data],
-                                channel_slug,
+                                channel.slug,
                                 check_reservations=is_reservation_enabled(
-                                    info.context.site.settings
+                                    site.settings
                                 ),
                             )
                     except InsufficientStock as exc:
                         errors = prepare_insufficient_stock_order_validation_errors(exc)
                         raise ValidationError({"lines": errors})
-=======
-        channel = order.channel
-        order_lines_info = []
-        for line in order.lines.all():
-            if line.variant.track_inventory or line.variant.is_preorder_active():
-                line_data = OrderLineInfo(
-                    line=line, quantity=line.quantity, variant=line.variant
-                )
-                order_lines_info.append(line_data)
-                site = load_site(info.context)
-                try:
-                    with traced_atomic_transaction():
-                        allocate_stocks(
-                            [line_data],
-                            country,
-                            channel,
-                            manager,
-                            check_reservations=is_reservation_enabled(site.settings),
-                        )
-                        allocate_preorders(
-                            [line_data],
-                            channel.slug,
-                            check_reservations=is_reservation_enabled(site.settings),
-                        )
-                except InsufficientStock as exc:
-                    errors = prepare_insufficient_stock_order_validation_errors(exc)
-                    raise ValidationError({"lines": errors})
->>>>>>> b35aed5e
 
             order_info = OrderInfo(
                 order=order,
