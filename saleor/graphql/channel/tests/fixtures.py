--- conflicted
+++ resolved
@@ -65,11 +65,7 @@
         currency_code="JPY",
         default_country="JP",
         is_active=True,
-<<<<<<< HEAD
+        allocation_strategy=AllocationStrategy.PRIORITIZE_HIGH_STOCK,
     )
     _create_channel_tax_configuration(channel)
-    return channel
-=======
-        allocation_strategy=AllocationStrategy.PRIORITIZE_HIGH_STOCK,
-    )
->>>>>>> 9e2ea5b2
+    return channel