from typing import Dict, List

import graphene

from ....checkout.error_codes import CheckoutErrorCode
from ....checkout.fetch import (
    fetch_checkout_info,
    fetch_checkout_lines,
    update_delivery_method_lists_for_checkout_info,
)
from ....checkout.utils import add_variants_to_checkout, invalidate_checkout_prices
from ....warehouse.reservations import get_reservation_length, is_reservation_enabled
from ...app.dataloaders import load_app
from ...core.descriptions import ADDED_IN_34, DEPRECATED_IN_3X_INPUT
from ...core.mutations import BaseMutation
from ...core.scalars import UUID
from ...core.types import CheckoutError, NonNullList
from ...core.validators import validate_variants_available_in_channel
<<<<<<< HEAD
from ...plugins.dataloaders import load_plugins
=======
from ...discount.dataloaders import load_discounts
>>>>>>> 917cb9b7
from ...product.types import ProductVariant
from ..types import Checkout
from .checkout_create import CheckoutLineInput
from .utils import (
    check_lines_quantity,
    check_permissions_for_custom_prices,
    get_checkout,
    get_variants_and_total_quantities,
    group_lines_input_on_add,
    update_checkout_shipping_method_if_invalid,
    validate_variants_are_published,
    validate_variants_available_for_purchase,
)


class CheckoutLinesAdd(BaseMutation):
    checkout = graphene.Field(Checkout, description="An updated checkout.")

    class Arguments:
        id = graphene.ID(
            description="The checkout's ID." + ADDED_IN_34,
            required=False,
        )
        token = UUID(
            description=f"Checkout token.{DEPRECATED_IN_3X_INPUT} Use `id` instead.",
            required=False,
        )
        checkout_id = graphene.ID(
            required=False,
            description=(
                f"The ID of the checkout. {DEPRECATED_IN_3X_INPUT} Use `id` instead."
            ),
        )
        lines = NonNullList(
            CheckoutLineInput,
            required=True,
            description=(
                "A list of checkout lines, each containing information about "
                "an item in the checkout."
            ),
        )

    class Meta:
        description = (
            "Adds a checkout line to the existing checkout."
            "If line was already in checkout, its quantity will be increased."
        )
        error_type_class = CheckoutError
        error_type_field = "checkout_errors"

    @classmethod
    def validate_checkout_lines(
        cls,
        info,
        variants,
        checkout_lines_data,
        country,
        channel_slug,
        delivery_method_info,
        lines=None,
    ):
        variants, quantities = get_variants_and_total_quantities(
            variants, checkout_lines_data
        )
        check_lines_quantity(
            variants,
            quantities,
            country,
            channel_slug,
            info.context.site.settings.limit_quantity_per_checkout,
            delivery_method_info=delivery_method_info,
            existing_lines=lines,
            check_reservations=is_reservation_enabled(info.context.site.settings),
        )

    @classmethod
    def clean_input(
        cls,
        info,
        checkout,
        variants,
        checkout_lines_data,
        checkout_info,
        lines,
        manager,
        discounts,
        replace,
    ):
        channel_slug = checkout_info.channel.slug

        cls.validate_checkout_lines(
            info,
            variants,
            checkout_lines_data,
            checkout.get_country(),
            channel_slug,
            checkout_info.delivery_method_info,
            lines=lines,
        )

        variants_ids_to_validate = {
            variant.id
            for variant, line_data in zip(variants, checkout_lines_data)
            if line_data.quantity_to_update and line_data.quantity != 0
        }

        # validate variant only when line quantity is bigger than 0
        if variants_ids_to_validate:
            validate_variants_available_for_purchase(
                variants_ids_to_validate, checkout.channel_id
            )
            validate_variants_available_in_channel(
                variants_ids_to_validate,
                checkout.channel_id,
                CheckoutErrorCode.UNAVAILABLE_VARIANT_IN_CHANNEL,
            )
            validate_variants_are_published(
                variants_ids_to_validate, checkout.channel_id
            )

        if variants and checkout_lines_data:
            checkout = add_variants_to_checkout(
                checkout,
                variants,
                checkout_lines_data,
                checkout_info.channel,
                replace=replace,
                replace_reservations=True,
                reservation_length=get_reservation_length(info.context),
            )

        lines, _ = fetch_checkout_lines(checkout)
        shipping_channel_listings = checkout.channel.shipping_method_listings.all()
        update_delivery_method_lists_for_checkout_info(
            checkout_info,
            checkout_info.checkout.shipping_method,
            checkout_info.checkout.collection_point,
            checkout_info.shipping_address,
            lines,
            discounts,
            manager,
            shipping_channel_listings,
        )
        return lines

    @classmethod
    def perform_mutation(
        cls, _root, info, lines, checkout_id=None, token=None, id=None, replace=False
    ):
        app = load_app(info.context)
        check_permissions_for_custom_prices(app, lines)

        checkout = get_checkout(
            cls,
            info,
            checkout_id=checkout_id,
            token=token,
            id=id,
            error_class=CheckoutErrorCode,
        )

<<<<<<< HEAD
        discounts = info.context.discounts
        manager = load_plugins(info.context)
=======
        discounts = load_discounts(info.context)
        manager = info.context.plugins
>>>>>>> 917cb9b7

        variants = cls._get_variants_from_lines_input(lines)

        shipping_channel_listings = checkout.channel.shipping_method_listings.all()
        checkout_info = fetch_checkout_info(
            checkout, [], discounts, manager, shipping_channel_listings
        )

        existing_lines_info, _ = fetch_checkout_lines(
            checkout, skip_lines_with_unavailable_variants=False
        )
        input_lines_data = cls._get_grouped_lines_data(lines, existing_lines_info)

        lines = cls.clean_input(
            info,
            checkout,
            variants,
            input_lines_data,
            checkout_info,
            existing_lines_info,
            manager,
            discounts,
            replace,
        )
        update_checkout_shipping_method_if_invalid(checkout_info, lines)
        invalidate_checkout_prices(checkout_info, lines, manager, discounts, save=True)
        manager.checkout_updated(checkout)

        return CheckoutLinesAdd(checkout=checkout)

    @classmethod
    def _get_variants_from_lines_input(cls, lines: List[Dict]) -> List[ProductVariant]:
        """Return list of ProductVariant objects.

        Uses variants ids provided in CheckoutLineInput to fetch ProductVariant objects.
        """
        variant_ids = [line.get("variant_id") for line in lines]
        return cls.get_nodes_or_error(variant_ids, "variant_id", ProductVariant)

    @classmethod
    def _get_grouped_lines_data(cls, lines, existing_lines_info):
        return group_lines_input_on_add(lines, existing_lines_info)<|MERGE_RESOLUTION|>--- conflicted
+++ resolved
@@ -16,11 +16,8 @@
 from ...core.scalars import UUID
 from ...core.types import CheckoutError, NonNullList
 from ...core.validators import validate_variants_available_in_channel
-<<<<<<< HEAD
+from ...discount.dataloaders import load_discounts
 from ...plugins.dataloaders import load_plugins
-=======
-from ...discount.dataloaders import load_discounts
->>>>>>> 917cb9b7
 from ...product.types import ProductVariant
 from ..types import Checkout
 from .checkout_create import CheckoutLineInput
@@ -181,17 +178,9 @@
             id=id,
             error_class=CheckoutErrorCode,
         )
-
-<<<<<<< HEAD
-        discounts = info.context.discounts
         manager = load_plugins(info.context)
-=======
         discounts = load_discounts(info.context)
-        manager = info.context.plugins
->>>>>>> 917cb9b7
-
         variants = cls._get_variants_from_lines_input(lines)
-
         shipping_channel_listings = checkout.channel.shipping_method_listings.all()
         checkout_info = fetch_checkout_info(
             checkout, [], discounts, manager, shipping_channel_listings
