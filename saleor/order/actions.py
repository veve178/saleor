--- conflicted
+++ resolved
@@ -266,15 +266,10 @@
         for fulfillment in fulfillments:
             call_event(lambda f=fulfillment: manager.fulfillment_created(f))
 
-<<<<<<< HEAD
         if order.status == OrderStatus.FULFILLED:
             call_event(lambda o=order: manager.order_fulfilled(o))
-=======
-    if order.status == OrderStatus.FULFILLED:
-        transaction.on_commit(lambda: manager.order_fulfilled(order))
-        for fulfillment in fulfillments:
-            transaction.on_commit(lambda f=fulfillment: manager.fulfillment_approved(f))
->>>>>>> b35aed5e
+            for fulfillment in fulfillments:
+                call_event(lambda f=fulfillment: manager.fulfillment_approved(f))
 
     if notify_customer:
         for fulfillment in fulfillments:
@@ -485,16 +480,10 @@
         order.refresh_from_db()
         update_order_status(order)
 
-<<<<<<< HEAD
         call_event(lambda o=order: manager.order_updated(o))
         if order.status == OrderStatus.FULFILLED:
             call_event(lambda o=order: manager.order_fulfilled(o))
-=======
-    transaction.on_commit(lambda: manager.order_updated(order))
-    if order.status == OrderStatus.FULFILLED:
-        transaction.on_commit(lambda: manager.order_fulfilled(order))
-        transaction.on_commit(lambda f=fulfillment: manager.fulfillment_approved(f))
->>>>>>> b35aed5e
+            transaction.on_commit(lambda f=fulfillment: manager.fulfillment_approved(f))
 
         if gift_card_lines_info:
             gift_cards_create(
@@ -642,7 +631,15 @@
                 )
             )
             allocation = line.allocations.first()
-            line_data.warehouse_pk = allocation.stock.warehouse.pk  # type: ignore
+            if allocation:
+                line_data.warehouse_pk = allocation.stock.warehouse.pk
+            else:
+                # allocation is not created when track inventory for given product
+                # is turned off so it doesn't matter which warehouse we'll use
+                line_data.warehouse_pk = (
+                    line_data.variant.stocks.first().warehouse  # type: ignore
+                )
+
             lines_info.append(line_data)
 
         FulfillmentLine.objects.bulk_create(fulfillments)
@@ -651,29 +648,7 @@
         send_fulfillment_confirmation_to_customer(
             order, fulfillment, user=order.user, app=None, manager=manager
         )
-<<<<<<< HEAD
         update_order_status(order)
-=======
-        allocation = line.allocations.first()
-        if allocation:
-            line_data.warehouse_pk = allocation.stock.warehouse.pk
-        else:
-            # allocation is not created when track inventory for given product
-            # is turned off so it doesn't matter which warehouse we'll use
-            line_data.warehouse_pk = (
-                line_data.variant.stocks.first().warehouse  # type: ignore
-            )
-
-        lines_info.append(line_data)
-
-    FulfillmentLine.objects.bulk_create(fulfillments)
-    fulfill_order_lines(lines_info, manager)
-
-    send_fulfillment_confirmation_to_customer(
-        order, fulfillment, user=order.user, app=None, manager=manager
-    )
-    update_order_status(order)
->>>>>>> b35aed5e
 
 
 def _create_fulfillment_lines(
