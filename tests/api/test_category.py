--- conflicted
+++ resolved
@@ -4,16 +4,11 @@
 import graphene
 from django.template.defaultfilters import slugify
 from graphql_relay import to_global_id
-<<<<<<< HEAD
+
+from saleor.product.models import Category
 from tests.api.utils import get_graphql_content, get_multipart_request_body
 from tests.utils import create_image, create_pdf_file_with_image_ext
 from .utils import assert_read_only_mode
-=======
->>>>>>> 6c7c9d65
-
-from saleor.product.models import Category
-from tests.api.utils import get_graphql_content, get_multipart_request_body
-from tests.utils import create_image, create_pdf_file_with_image_ext
 
 
 def test_category_query(user_api_client, product):
@@ -109,41 +104,10 @@
     # test creating root category
     variables = {
         'name': category_name, 'description': category_description,
-<<<<<<< HEAD
         'slug': category_slug}
     response = staff_api_client.post_graphql(
         query, variables, permissions=[permission_manage_products])
     assert_read_only_mode(response)
-=======
-        'descriptionJson': category_description_json,
-        'backgroundImage': image_name, 'backgroundImageAlt': image_alt,
-        'slug': category_slug}
-    body = get_multipart_request_body(query, variables, image_file, image_name)
-    response = staff_api_client.post_multipart(
-        body, permissions=[permission_manage_products])
-    content = get_graphql_content(response)
-    data = content['data']['categoryCreate']
-    assert data['errors'] == []
-    assert data['category']['name'] == category_name
-    assert data['category']['description'] == category_description
-    assert data['category']['descriptionJson'] == category_description_json
-    assert not data['category']['parent']
-    category = Category.objects.get(name=category_name)
-    assert category.background_image.file
-    mock_create_thumbnails.assert_called_once_with(category.pk)
-    assert data['category']['backgroundImage']['alt'] == image_alt
-
-    # test creating subcategory
-    parent_id = data['category']['id']
-    variables = {
-        'name': category_name, 'description': category_description,
-        'parentId': parent_id, 'slug': category_slug}
-    response = staff_api_client.post_graphql(query, variables)
-    content = get_graphql_content(response)
-    data = content['data']['categoryCreate']
-    assert data['errors'] == []
-    assert data['category']['parent']['id'] == parent_id
->>>>>>> 6c7c9d65
 
 
 def test_category_create_mutation_without_background_image(
